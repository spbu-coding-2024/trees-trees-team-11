package libTree.trees

import libTree.interfaceTree.Tree

/**
 * Implementation of a Binary Search Tree (BST)
 */
class BSTree<K : Comparable<K>, V> private constructor(
    private var root: BSNode<K, V>? = null,
) : Tree<K, V, BSTree.BSNode<K, V>> {

    class BSNode<K : Comparable<K>, V>(
        key: K,
        value: V,
        public override var left: BSNode<K, V>? = null,
        public override var right: BSNode<K, V>? = null,
        public override var height: Long = 1,
    ) : BaseNode<K, V, BSNode<K, V>>(key, value, left, right, height)

    constructor() : this(null)

<<<<<<< HEAD
=======
    // ======================== Tree Methods ========================

>>>>>>> 0480c2c9
    /**
     * Returns the height of the tree using recursive approach
     */
    override fun height(): Int = heightOfTree(root)

    private fun heightOfTree(root: BSNode<K, V>?): Int {
        if (root == null) {
            return 0
        } else {
            return 1 + maxOf(heightOfTree(root.left), heightOfTree(root.right))
        }
    }

    /**
     * Clears the tree by removing all nodes
     */
    override fun clean() {
        root = null
    }

<<<<<<< HEAD
=======
    // ======================== Key Methods ========================

>>>>>>> 0480c2c9
    /**
     * Checks if the tree contains a key
     */
    override fun containsKey(key: K): Boolean = findNode(key) != null

    /**
     * Finds and returns the node with the specified key using iterative search
     *
     * @return the node containing the key, or null if not found
     */
    private fun findNode(key: K): BSNode<K, V>? {
        var current: BSNode<K, V>? = root
        while (current != null) {
            if (current.key == key) {
                return current
            }

            current = if (current.key > key) {
                current.left
            } else {
                current.right
            }
        }

        return null
    }

<<<<<<< HEAD
=======
    // ======================== Insertion Logic ========================

>>>>>>> 0480c2c9
    /**
     * Inserts a key-value pair into the tree
     */
    override fun insert(key: K, value: V) {
        root = insertNode(root, key, value)
    }

    /**
     * Recursive helper function for inserting a key-value pair into the tree
     *
     * @return The updated node after insertion
     */
    private fun insertNode(node: BSNode<K, V>?, key: K, value: V): BSNode<K, V> {
        if (node == null) {
            return BSNode(key, value)
        }

        if (key < node.key) {
            node.left = insertNode(node.left, key, value)
        } else if (key > node.key) {
            node.right = insertNode(node.right, key, value)
        } else {
            node.value = value
        }

        return node
    }

<<<<<<< HEAD
=======
    // ======================== Deletion Logic ========================

>>>>>>> 0480c2c9
    /**
     * Removes a key from the tree
     */
    override fun erase(key: K) {
        root = deleteNode(root, key)
    }

    /**
     * Recursive helper function for deleting a node with the specified key
     *
     * @return The updated node after deletion
     */
    private fun deleteNode(node: BSNode<K, V>?, key: K): BSNode<K, V>? {
        if (node == null) {
            return null
        }

        if (node.key > key) {
            node.left = deleteNode(node.left, key)
        } else if (node.key < key) {
            node.right = deleteNode(node.right, key)
        } else {
            if (node.left == null) {
                return node.right
            }

            if (node.right == null) {
                return node.left
            }

            val successor: BSNode<K, V>? = minValueNode(node)
            if (successor != null) {
                node.key = successor.key
                node.right = deleteNode(node.right, successor.key)
            }
        }

        return node
    }

    /**
     * Returns the node with the minimum key in the given subtree
     */
    private fun minValueNode(node: BSNode<K, V>?): BSNode<K, V>? {
        var current: BSNode<K, V>? = node
        while (current?.left != null) {
            current = current.left
        }

        return current
    }

<<<<<<< HEAD
=======
    // ======================== Iterator ========================

>>>>>>> 0480c2c9
    /**
     * Returns an iterator for traversing the tree in Inorder (left -> root -> right)
     */
    override fun iterator(): Iterator<Pair<K, V>> {
        val list = mutableListOf<Pair<K, V>>()
        fun treeIterator(node: BSNode<K, V>?) {
            if (node == null) {
                return
            }

            treeIterator(node.left)
            list.add(node.key to node.value)
            treeIterator(node.right)
        }

        treeIterator(root)
        return list.iterator()
    }
}<|MERGE_RESOLUTION|>--- conflicted
+++ resolved
@@ -19,11 +19,6 @@
 
     constructor() : this(null)
 
-<<<<<<< HEAD
-=======
-    // ======================== Tree Methods ========================
-
->>>>>>> 0480c2c9
     /**
      * Returns the height of the tree using recursive approach
      */
@@ -44,11 +39,6 @@
         root = null
     }
 
-<<<<<<< HEAD
-=======
-    // ======================== Key Methods ========================
-
->>>>>>> 0480c2c9
     /**
      * Checks if the tree contains a key
      */
@@ -75,12 +65,7 @@
 
         return null
     }
-
-<<<<<<< HEAD
-=======
-    // ======================== Insertion Logic ========================
-
->>>>>>> 0480c2c9
+    
     /**
      * Inserts a key-value pair into the tree
      */
@@ -109,11 +94,6 @@
         return node
     }
 
-<<<<<<< HEAD
-=======
-    // ======================== Deletion Logic ========================
-
->>>>>>> 0480c2c9
     /**
      * Removes a key from the tree
      */
@@ -166,11 +146,6 @@
         return current
     }
 
-<<<<<<< HEAD
-=======
-    // ======================== Iterator ========================
-
->>>>>>> 0480c2c9
     /**
      * Returns an iterator for traversing the tree in Inorder (left -> root -> right)
      */
